[tool.poetry]
name = "interactions.py"
<<<<<<< HEAD
version = "5.8.0"
=======
version = "5.9.0"
>>>>>>> d0a90693
description = "Easy, simple, scalable and modular: a Python API wrapper for interactions."
authors = [
    "LordOfPolls <dev@lordofpolls.com>",
]

[tool.poetry.dependencies]
python = ">=3.10,<4.0"
aiohttp = "^3.8.3"
attrs = ">=22.1.0"
mypy = ">0.930"
discord-typings = "^0.5.1"
tomli = "^2.0.1"
emoji = "^2.1.0"

# Optional dependencies
aiodns = { version = "*", optional = true }
orjson = { version = "*", optional = true }
Brotli = { version = "*", optional = true }
faust-cchardet = { version = "*", optional = true }
uvloop = { version = "*", optional = true, platform = "!win32" }
mkdocs-autorefs = { version = "*", optional = true }
mkdocs-awesome-pages-plugin = { version = "*", optional = true }
mkdocs-material = { version = "*", optional = true }
mkdocstrings-python = { version = "*", optional = true }
mkdocs-minify-plugin = { version = "*", optional = true }
mkdocs-git-committers-plugin-2 = { version = "*", optional = true }
mkdocs-git-revision-date-localized-plugin = { version = "*", optional = true }
pytest = { version = "*", optional = true }
pytest-asyncio = { version = "*", optional = true }
pytest-cov = { version = "*", optional = true }
python-dotenv = { version = "*", optional = true }
typeguard = { version = "*", optional = true }
pre-commit = { version = "*", optional = true }

[tool.poetry.group.voice.dependencies]
PyNaCl = "^1.5.0,<1.6"

[tool.poetry.group.speedup.dependencies]
aiodns = "*"
orjson = "*"
Brotli = "*"
faust-cchardet = "*"
uvloop = { version = "*", platform = "!win32" }

[tool.poetry.group.sentry.dependencies]
sentry-sdk = "*"

[tool.poetry.group.jurigged.dependencies]
jurigged = "*"

[tool.poetry.group.console.dependencies]
aioconsole = "^0.6.0"

[tool.poetry.group.docs.dependencies]
mkdocs-autorefs = "*"
mkdocs-awesome-pages-plugin = "*"
mkdocs-material = "*"
mkdocstrings-python = "*"
mkdocs-minify-plugin = "*"
mkdocs-git-committers-plugin-2 = "*"
mkdocs-git-revision-date-localized-plugin = "*"

[tool.poetry.group.tests.dependencies]
pytest = "*"
pytest-asyncio = "*"
pytest-cov = "*"
python-dotenv = "*"
typeguard = "*"


[tool.poetry.group.dev.dependencies]
black = "^22.3.0"
pre-commit = "^2.19.0"

[tool.black]
line-length = 120

[tool.isort]
profile = "black"
skip = ["__init__.py"]

[tool.mypy]
ignore_missing_imports = true

[tool.pyright]
useLibraryCodeForTypes = true
reportMissingImports = false

[tool.coverage.report]
exclude_lines = [
    "pragma: no cover",
    "if TYPE_CHECKING:",
]

[tool.coverage.run]
omit = [
    "tests/*",
]

[build-system]
requires = [
    "setuptools",
    "tomli",
]
build-backend = "setuptools.build_meta"

[tools.coverage.run]
source = [
    "interactions",
]

[tool.pytest.ini_options]
addopts = "-l -ra --durations=2 --junitxml=TestResults.xml"
doctest_optionflags = "NORMALIZE_WHITESPACE"
asyncio_mode="auto"
log_cli = "1"
# log_cli_level = "DEBUG"
log_cli_format = "%(asctime)s [%(levelname)8s] %(message)s (%(filename)s:%(lineno)s)"
log_cli_date_format="%Y-%m-%d %H:%M:%S"

[tool.ruff]
line-length = 120
target-version = "py310"
ignore-init-module-imports = true
task-tags = ["TODO", "FIXME", "XXX", "HACK", "REVIEW", "NOTE"]
show-source = false  # set to true if you want to see the source of the error/warning
select = ["E", "F", "B", "Q", "RUF", "D", "ANN", "RET", "C"]
ignore = [
    "Q0", "E501",
    # These default to arguing with Black.  We might configure some of them eventually
    "ANN1",
    # These insist that we have Type Annotations for self and cls.
    "D105", "D107",
    # Missing Docstrings in magic method and __init__
    "D401",
    # First line should be in imperative mood; try rephrasing
    "D400", "D415",
    # First line should end with a period
    "D106",
    # Missing docstring in public nested class.  This doesn't work well with Metadata classes.
    "D417",
    # Missing argument in the docstring
    "D406",
    # Section name should end with a newline
    "D407",
    # Missing dashed underline after section
    "D212",
    # Multi-line docstring summary should start at the first line
    "D404",
    # First word of the docstring should not be This
    "D203",
    # 1 blank line required before class docstring

    # Everything below this line is something we care about, but don't currently meet
    "ANN001",
    # Missing type annotation for function argument 'token'
    "ANN002",
    # Missing type annotation for *args
    "ANN003",
    # Missing type annotation for **kwargs
    "ANN401",
    # Dynamically typed expressions (typing.Any) are disallowed
#    "B009",
    # Do not call getattr with a constant attribute value, it is not any safer than normal property access.
    "B010",
    # Do not call setattr with a constant attribute value, it is not any safer than normal property access.
    "D100",
    # Missing docstring in public module
    "D101",
    # ... class
    "D102",
    # ... method
    "D103",
    # ... function
    "D104",
    # ... package

    # Plugins we don't currently include: flake8-return
    "RET503",
    # missing explicit return at the  end of function ableto return non-None value.
    "RET504",
    # unecessary variable assignement before return statement.
]

[tool.ruff.flake8-quotes]
docstring-quotes = "double"

[tool.ruff.flake8-annotations]
mypy-init-return = true
suppress-dummy-args = true
suppress-none-returning = true

[tool.ruff.flake8-errmsg]
max-string-length = 20

[tool.ruff.mccabe]
max-complexity = 13<|MERGE_RESOLUTION|>--- conflicted
+++ resolved
@@ -1,10 +1,6 @@
 [tool.poetry]
 name = "interactions.py"
-<<<<<<< HEAD
-version = "5.8.0"
-=======
 version = "5.9.0"
->>>>>>> d0a90693
 description = "Easy, simple, scalable and modular: a Python API wrapper for interactions."
 authors = [
     "LordOfPolls <dev@lordofpolls.com>",
