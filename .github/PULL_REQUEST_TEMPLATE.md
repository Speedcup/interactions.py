## About this Pull Request

This pull request does (insert here), which effectively solves issues (X) and (Y).

## Checklist

<<<<<<< HEAD
The checklist below shows what I have marked off with `X`.

- [ ] I've run the `pre_push.py` script to format and lint the change(s) made.
- [ ] I've checked to make sure this pull request runs on Python `3.6.X`.
- [ ] This fixes/solves something from the project's [Issues](https://github.com/goverfl0w/discord-interactions/issues).
    - Issue (if referenceable):
=======
- [ ] I've run the `pre_push.py` script to format and lint code.
- [ ] I've checked this pull request runs on `Python 3.6.X`.
- [ ] This fixes something in [Issues](https://github.com/goverfl0w/discord-interactions/issues).
    - Issue:
>>>>>>> 6db2e5bd
- [ ] This adds something new.
    - [ ] This is not a code change.
    - [ ] (If required) Relevant documentation has been updated/added.
    - [ ] There is/are (a) breaking change(s).<|MERGE_RESOLUTION|>--- conflicted
+++ resolved
@@ -4,20 +4,12 @@
 
 ## Checklist
 
-<<<<<<< HEAD
-The checklist below shows what I have marked off with `X`.
-
 - [ ] I've run the `pre_push.py` script to format and lint the change(s) made.
 - [ ] I've checked to make sure this pull request runs on Python `3.6.X`.
 - [ ] This fixes/solves something from the project's [Issues](https://github.com/goverfl0w/discord-interactions/issues).
     - Issue (if referenceable):
-=======
-- [ ] I've run the `pre_push.py` script to format and lint code.
-- [ ] I've checked this pull request runs on `Python 3.6.X`.
-- [ ] This fixes something in [Issues](https://github.com/goverfl0w/discord-interactions/issues).
-    - Issue:
->>>>>>> 6db2e5bd
 - [ ] This adds something new.
     - [ ] This is not a code change.
     - [ ] (If required) Relevant documentation has been updated/added.
-    - [ ] There is/are (a) breaking change(s).+    - [ ] There is/are (a) breaking change(s).
+    