from datetime import datetime
from typing import Optional, Union

# TODO: Reorganise these models based on which big obj uses little obj
# TODO: Potentially rename some model references to enums, if applicable
# TODO: Reorganise mixins to its own thing, currently placed here because circular import sucks.
# also, it should be serialiser* but idk, fl0w'd say something if I left it like that. /shrug

class DictSerializerMixin(object):

    _json: dict

    __slots__ = "_json"
    def __init__(self, **kwargs): ...

class Overwrite(DictSerializerMixin):
    _json: dict
    id: int
    type: int
    allow: str
    deny: str

    __slots__ = ("_json", "id", "type", "allow", "deny")
    def __init__(self, **kwargs): ...

class ClientStatus(DictSerializerMixin):
<<<<<<< HEAD
=======

>>>>>>> ed0d6ca1
    _json: dict
    desktop: Optional[str]
    mobile: Optional[str]
    web: Optional[str]

    __slots__ = ("_json", "desktop", "mobile", "web")
    def __init__(self, **kwargs): ...

<<<<<<< HEAD
class Snowflake(object):
    _snowflake: str

    __slots__ = "_snowflake"
    def __init__(self, snowflake: Union[int, str, "Snowflake"]) -> None: ...
    @property
    def increment(self) -> int: ...
    @property
    def worker_id(self) -> int: ...
    @property
    def process_id(self) -> int: ...
    @property
    def epoch(self) -> float: ...
    @property
    def timestamp(self) -> datetime: ...
    # By inheritance logic, __str__ and __hash__ are already defined in headers.
    # Just because we can :)
    def __hash__(self) -> int: ...
    def __str__(self) -> str: ...

class Format(object):
    USER: str
    USER_NICK: str
    CHANNEL: str
    ROLE: str
    EMOJI: str
    EMOJI_ANIMATED: str
    TIMESTAMP: str
    TIMESTAMP_SHORT_T: str
    TIMESTAMP_LONG_T: str
    TIMESTAMP_SHORT_D: str
    TIMESTAMP_LONG_D: str
    TIMESTAMP_SHORT_DT: str
    TIMESTAMP_LONG_DT: str
    TIMESTAMP_RELATIVE: str

    __slots__ = (
        "USER",
        "USER_NICK",
        "CHANNEL",
        "ROLE",
        "EMOJI",
        "EMOJI_ANIMATED",
        "TIMESTAMP",
        "TIMESTAMP_SHORT_T",
        "TIMESTAMP_LONG_T",
        "TIMESTAMP_SHORT_D",
        "TIMESTAMP_LONG_D",
        "TIMESTAMP_SHORT_DT",
        "TIMESTAMP_LONG_DT",
        "TIMESTAMP_RELATIVE",
    )
=======
class Format(DictSerializerMixin):
    USER: str = "<@{id}>"
    USER_NICK: str = "<@!{id}>"
    CHANNEL: str = "<#{id}>"
    ROLE: str = "<@&{id}>"
    EMOJI: str = "<:{name}:{id}>"
    EMOJI_ANIMATED: str = "<a:{name}:{id}>"
    TIMESTAMP: str = "<t:{timestamp}>"
    TIMESTAMP_SHORT_T: str = "<t:{timestamp}:t>"
    TIMESTAMP_LONG_T: str = "<t:{timestamp}:T>"
    TIMESTAMP_SHORT_D: str = "<t:{timestamp}:d>"
    TIMESTAMP_LONG_D: str = "<t:{timestamp}:D>"
    TIMESTAMP_SHORT_DT: str = TIMESTAMP
    TIMESTAMP_LONG_DT: str = "<t:{timestamp}:F>"
    TIMESTAMP_RELATIVE: str = "<t:{timestamp}:R>"
>>>>>>> ed0d6ca1
    def stylize(self, format: str, **kwargs) -> str: ...<|MERGE_RESOLUTION|>--- conflicted
+++ resolved
@@ -7,36 +7,28 @@
 # also, it should be serialiser* but idk, fl0w'd say something if I left it like that. /shrug
 
 class DictSerializerMixin(object):
+    __slots__ = "_json"
 
     _json: dict
-
-    __slots__ = "_json"
     def __init__(self, **kwargs): ...
 
 class Overwrite(DictSerializerMixin):
+    __slots__ = ("_json", "id", "type", "allow", "deny")
     _json: dict
     id: int
     type: int
     allow: str
     deny: str
-
-    __slots__ = ("_json", "id", "type", "allow", "deny")
     def __init__(self, **kwargs): ...
 
 class ClientStatus(DictSerializerMixin):
-<<<<<<< HEAD
-=======
-
->>>>>>> ed0d6ca1
+    __slots__ = ("_json", "desktop", "mobile", "web")
     _json: dict
     desktop: Optional[str]
     mobile: Optional[str]
     web: Optional[str]
-
-    __slots__ = ("_json", "desktop", "mobile", "web")
     def __init__(self, **kwargs): ...
 
-<<<<<<< HEAD
 class Snowflake(object):
     _snowflake: str
 
@@ -89,21 +81,4 @@
         "TIMESTAMP_LONG_DT",
         "TIMESTAMP_RELATIVE",
     )
-=======
-class Format(DictSerializerMixin):
-    USER: str = "<@{id}>"
-    USER_NICK: str = "<@!{id}>"
-    CHANNEL: str = "<#{id}>"
-    ROLE: str = "<@&{id}>"
-    EMOJI: str = "<:{name}:{id}>"
-    EMOJI_ANIMATED: str = "<a:{name}:{id}>"
-    TIMESTAMP: str = "<t:{timestamp}>"
-    TIMESTAMP_SHORT_T: str = "<t:{timestamp}:t>"
-    TIMESTAMP_LONG_T: str = "<t:{timestamp}:T>"
-    TIMESTAMP_SHORT_D: str = "<t:{timestamp}:d>"
-    TIMESTAMP_LONG_D: str = "<t:{timestamp}:D>"
-    TIMESTAMP_SHORT_DT: str = TIMESTAMP
-    TIMESTAMP_LONG_DT: str = "<t:{timestamp}:F>"
-    TIMESTAMP_RELATIVE: str = "<t:{timestamp}:R>"
->>>>>>> ed0d6ca1
     def stylize(self, format: str, **kwargs) -> str: ...