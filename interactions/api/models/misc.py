--- conflicted
+++ resolved
@@ -2,12 +2,9 @@
 # TODO: Potentially rename some model references to enums, if applicable
 # TODO: Reorganise mixins to its own thing, currently placed here because circular import sucks.
 # also, it should be serialiser* but idk, fl0w'd say something if I left it like that. /shrug
-<<<<<<< HEAD
 import datetime
 from typing import Union
-=======
-# kazam and crash, your opinion is trash ^
->>>>>>> b978a99d
+
 
 
 class DictSerializerMixin(object):
@@ -72,7 +69,6 @@
         super().__init__(**kwargs)
 
 
-<<<<<<< HEAD
 class Snowflake(object):
     """
     The Snowflake object.
@@ -154,7 +150,7 @@
     # Do we need not equals, equals, gt/lt/ge/le?
     # If so, list them under. By Discord API this may not be needed
     # but end users might.
-=======
+
 class Format(object):
     """
     This object is used to respectively format markdown strings
@@ -169,6 +165,37 @@
         the ``stylize()`` method must be used if you're actually
         looking to give a **str** specific result.
     """
+    
+    __slots__ = (
+        "USER",
+        "USER_NICK",
+        "CHANNEL",
+        "ROLE",
+        "EMOJI_STANDARD",
+        "TIMESTAMP",
+        "TIMESTAMP_SHORT_T",
+        "TIMESTAMP_LONG_T",
+        "TIMESTAMP_SHORT_D",
+        "TIMESTAMP_LONG_D",
+        "TIMESTAMP_SHORT_DT",
+        "TIMESTAMP_LONG_DT",
+        "TIMESTAMP_RELATIVE",
+    )
+    
+    USER = "<@{id}>"
+    USER_NICK = "<@!{id}>"
+    CHANNEL = "<#{id}>"
+    ROLE = "<@&{id}>"
+    EMOJI = "<:{name}:{id}>"
+    EMOJI_ANIMATED = "<a:{name}:{id}>"
+    TIMESTAMP = "<t:{timestamp}>"
+    TIMESTAMP_SHORT_T = "<t:{timestamp}:t>"
+    TIMESTAMP_LONG_T = "<t:{timestamp}:T>"
+    TIMESTAMP_SHORT_D = "<t:{timestamp}:d>"
+    TIMESTAMP_LONG_D = "<t:{timestamp}:D>"
+    TIMESTAMP_SHORT_DT = TIMESTAMP
+    TIMESTAMP_LONG_DT = "<t:{timestamp}:F>"
+    TIMESTAMP_RELATIVE = "<t:{timestamp}:R>"
 
     def stylize(self, format: str, **kwargs) -> str:
         r"""
@@ -185,5 +212,4 @@
         for kwarg in kwargs:
             if format == kwarg:
                 new = new + format
-        return new
->>>>>>> b978a99d
+        return new