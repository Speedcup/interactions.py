--- conflicted
+++ resolved
@@ -2,21 +2,13 @@
 from enum import IntEnum
 from typing import Any, Callable, List, Optional, Union
 
-<<<<<<< HEAD
-from .attrs_utils import ClientSerializerMixin, define
-from .guild import Invite
-from .message import Message as Message
-from .misc import File, Overwrite, Snowflake
-from .user import User as User
-=======
+from .attrs_utils import ClientSerializerMixin, define, MISSING
 from .guild import Invite, InviteTargetType
 from .message import Message, Embed, MessageInteraction
-from .webhook import Webhook
-from ...models.component import ActionRow, Button, SelectMenu
-from .misc import DictSerializerMixin, Overwrite, Snowflake, MISSING, File
+from .misc import File, Overwrite, Snowflake
 from .user import User
 from ..http.client import HTTPClient
->>>>>>> ecddfa99
+
 
 class ChannelType(IntEnum):
     GUILD_TEXT: int
@@ -85,8 +77,8 @@
         *,
         tts: Optional[bool] = ...,
         files: Optional[Union[File, List[File]]] = ...,
-        embeds: Optional[Union["Embed", List["Embed"]]] = ...,
-        allowed_mentions: Optional["MessageInteraction"] = ...,
+        embeds: Optional[Union[Embed, List[Embed]]] = ...,
+        allowed_mentions: Optional[MessageInteraction] = ...,
         components: Optional[
             Union[
                 "ActionRow",
@@ -161,17 +153,14 @@
         max_uses: Optional[int] = ...,
         temporary: Optional[bool] = ...,
         unique: Optional[bool] = ...,
-        target_type: Optional["InviteTargetType"] = ...,
+        target_type: Optional[InviteTargetType] = ...,
         target_user_id: Optional[int] = ...,
         target_application_id: Optional[int] = ...,
         reason: Optional[str] = ...,
     ) -> Invite: ...
-<<<<<<< HEAD
     async def get_history(self, limit: int = ...) -> List[Message]: ...
-=======
-    async def get_history(self, limit: int = 100) -> List["Message"]: ...
     async def get_webhooks(self) -> List[Webhook]: ...
->>>>>>> ecddfa99
+
 
 @define()
 class Thread(Channel): ...