from typing import Any, Dict, List, Optional, Union

from . import Component
from .api.models.channel import Channel
from .api.models.guild import Guild
from .api.models.member import Member
from .api.models.message import Embed, Message, MessageInteraction, MessageReference
from .api.models.misc import DictSerializerMixin
from .api.models.user import User
from .enums import ComponentType, InteractionType
from .models.command import InteractionData
from .models.component import Component

class Context(DictSerializerMixin):
    message: Message
    author: Member
    user: User
    channel: Channel
    guild: Guild
    args: List[Any]
    kwargs: Dict[Any, Any]
    def __init__(self, **kwargs) -> None: ...

class InteractionContext(Context):
<<<<<<< HEAD
=======
    __slots__ = (
        "id",
        "application_id",
        "type",
        "data",
        "guild_id",
        "channel_id",
        "token",
        "version",
        "responded",
    )
>>>>>>> 7918b0d4
    id: str
    application_id: str
    type: Union[str, int, InteractionType]
    data: InteractionData
    guild_id: str
    channel_id: str
    token: str
    version: int = 1
    responded: bool = False
    def __init__(self, **kwargs) -> None: ...
    async def send(
        self,
<<<<<<< HEAD
        content: Optional[str],
        tts: Optional[bool],
        embeds: Optional[Union[Embed, List[Embed]]],
        allowed_mentions: Optional[MessageInteraction],
        message_reference: Optional[MessageReference],
        components: Optional[Union[Component, List[Component]]],
        sticker_ids: Optional[Union[str, List[str]]],
        type: Optional[int],
=======
        content: Optional[str] = None,
        tts: Optional[bool] = None,
        # file: Optional[FileIO] = None,
        embeds: Optional[Union[Embed, List[Embed]]] = None,
        allowed_mentions: Optional[MessageInteraction] = None,
        message_reference: Optional[MessageReference] = None,
        components: Optional[Union[Component, List[Component]]] = None,
        sticker_ids: Optional[Union[str, List[str]]] = None,
        type: Optional[int] = None,
        flags: Optional[int] = None,
>>>>>>> 7918b0d4
    ) -> Message: ...

class ComponentContext(InteractionContext):
    custom_id: str
    type: Union[str, int, ComponentType]
    values: list
    origin: bool
    def __init__(self, **kwargs) -> None: ...<|MERGE_RESOLUTION|>--- conflicted
+++ resolved
@@ -22,20 +22,6 @@
     def __init__(self, **kwargs) -> None: ...
 
 class InteractionContext(Context):
-<<<<<<< HEAD
-=======
-    __slots__ = (
-        "id",
-        "application_id",
-        "type",
-        "data",
-        "guild_id",
-        "channel_id",
-        "token",
-        "version",
-        "responded",
-    )
->>>>>>> 7918b0d4
     id: str
     application_id: str
     type: Union[str, int, InteractionType]
@@ -48,16 +34,6 @@
     def __init__(self, **kwargs) -> None: ...
     async def send(
         self,
-<<<<<<< HEAD
-        content: Optional[str],
-        tts: Optional[bool],
-        embeds: Optional[Union[Embed, List[Embed]]],
-        allowed_mentions: Optional[MessageInteraction],
-        message_reference: Optional[MessageReference],
-        components: Optional[Union[Component, List[Component]]],
-        sticker_ids: Optional[Union[str, List[str]]],
-        type: Optional[int],
-=======
         content: Optional[str] = None,
         tts: Optional[bool] = None,
         # file: Optional[FileIO] = None,
@@ -68,7 +44,6 @@
         sticker_ids: Optional[Union[str, List[str]]] = None,
         type: Optional[int] = None,
         flags: Optional[int] = None,
->>>>>>> 7918b0d4
     ) -> Message: ...
 
 class ComponentContext(InteractionContext):
