--- conflicted
+++ resolved
@@ -24,13 +24,8 @@
     ) -> None: ...
     async def login(self, token: str) -> None: ...
     def start(self) -> None: ...
-<<<<<<< HEAD
-    def synchronize_commands(self, name: Optional[str] = None) -> None: ...
-    def event(self, coro: Coroutine) -> Callable[..., Any]: ...
-=======
     def synchronize_commands(self) -> None: ...
     def event(self, coro: Coroutine, name: Optional[str] = None) -> Callable[..., Any]: ...
->>>>>>> b978a99d
     def command(
         self,
         *,
@@ -42,10 +37,6 @@
         default_permission: Optional[bool] = None
         # permissions: Optional[List[Permission]] = None
     ) -> Callable[..., Any]: ...
-<<<<<<< HEAD
-    async def raw_guild_create(self, guild) -> None: ...
-    async def raw_socket_create(self, data: dict) -> dict: ...
-=======
     async def raw_socket_create(self, data: Dict[Any, Any]) -> None: ...
     async def raw_guild_create(self, guild) -> None: ...
->>>>>>> b978a99d
+    async def raw_socket_create(self, data: dict) -> dict: ...