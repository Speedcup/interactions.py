from asyncio import AbstractEventLoop, get_event_loop
from typing import Any, Callable, Coroutine, List, Optional, Union

from .api.cache import Cache
from .api.dispatch import Listener
from .api.error import JSONException
from .api.gateway import WebSocket
<<<<<<< HEAD
from .api.http import Request
=======
from .api.http import HTTPClient
>>>>>>> 538f4898
from .api.models.guild import Guild
from .api.models.intents import Intents
from .api.models.user import User
from .enums import ApplicationCommandType
from .models.command import ApplicationCommand, Option, Permission


class Client:
    """
    A class representing the client connection to Discord's gateway and API via. WebSocket and HTTP.

    :ivar asyncio.AbstractEventLoop loop: The main overall asynchronous coroutine loop in effect.
    :ivar interactions.api.dispatch.Listener listener: An instance of :class:`interactions.api.dispatch.Listener`.
    :ivar typing.Optional[typing.Union[interactions.api.models.intents.Intents, typing.List[interactions.api.models.intentsIntents]]] intents: The application's intents as :class:`interactions.api.models.Intents`.
    :ivar interactions.api.http.Request http: An instance of :class:`interactions.api.http.Request`.
    :ivar interactions.api.gateway.WebSocket websocket: An instance of :class:`interactions.api.gateway.WebSocket`.
    :ivar str token: The application token.
    """

    loop: AbstractEventLoop
    intents: Optional[Union[Intents, List[Intents]]]
    http: HTTPClient
    cache: Cache
    websocket: WebSocket
    me: Optional[User]
    token: str

    def __init__(
        self, token: str, intents: Optional[Union[Intents, List[Intents]]] = Intents.DEFAULT
    ) -> None:
        """
        :param token: The token of the application for authentication and connection.
        :type token: str
        :param intents: The intents you wish to pass through the client. Defaults to :meth:`interactions.api.models.Intents.DEFAULT` or ``513``.
        :type intents: typing.Optional[typing.Union[interactions.api.models.Intents, typing.List[Intents]]]
        :return: None
        """
        if isinstance(intents, list):
            for intent in intents:
                self.intents |= intent
        else:
            self.intents = intents

        self.loop = get_event_loop()
        self.listener = Listener()
        self.cache = Cache()
        self.http = HTTPClient(token)
        self.websocket = WebSocket(intents=self.intents)
        self.me = None
        self.token = token

    async def login(self, token: str) -> None:
        """Makes a login with the Discord API."""
<<<<<<< HEAD
        # data = self.loop.run_until_complete(self.http.get_self())
        # self.me = User(**data)
=======

        if self.me is None:
            data = await self.http.get_self()
            self.me = User(**data)
>>>>>>> 538f4898

        while not self.websocket.closed:
            await self.websocket.connect(token)

    def start(self) -> None:
        """Starts the client session."""
        self.loop.run_until_complete(self.login(self.token))

    def event(self, coro: Coroutine) -> Callable[..., Any]:
        """
        A decorator for listening to dispatched events from the
        gateway.

        :return: typing.Callable[..., typing.Any]
        """
        self.websocket.dispatch.register(coro)
        return coro

    def command(
        self,
        *,
        type: Optional[Union[str, int, ApplicationCommandType]] = ApplicationCommandType.CHAT_INPUT,
        name: Optional[str] = None,
        description: Optional[str] = None,
        scope: Optional[Union[int, Guild, List[int], List[Guild]]] = None,
        options: Optional[List[Option]] = None,
        default_permission: Optional[bool] = None,
        permissions: Optional[List[Permission]] = None,
    ) -> Callable[..., Any]:
        """
        A decorator for registering an application command to the Discord API,
        as well as being able to listen for ``INTERACTION_CREATE`` dispatched
        gateway events.
        """
        if not name:
            raise Exception("Command must have a name!")

        def decorator(coro: Coroutine) -> Any:
<<<<<<< HEAD
=======

>>>>>>> 538f4898
            _description: str = "" if description is None else description
            _options: list = [] if options is None else options
            _default_permission: bool = True if default_permission is None else default_permission
            _permissions: list = [] if permissions is None else permissions
            _scope: list = []

<<<<<<< HEAD
            # past method we used was pretty stupid to comb for instance-type
            # checking on what scope we had applicable on guild application
            # commands. this should be much better
            if isinstance(scope, List[Guild]):
                _scope.append(guild.id for guild in scope)
            elif isinstance(scope, List[int]):
                _scope.append(guild for guild in scope)
=======
            if isinstance(scope, list):
                if all(isinstance(x, Guild) for x in scope):  # if isinstance(scope, List[Guild]):
                    _scope.append(guild.id for guild in scope)
                elif all(isinstance(x, int) for x in scope):  # if isinstance(scope, List[int]):
                    _scope.append(guild for guild in scope)
>>>>>>> 538f4898
            else:
                _scope.append(scope)

            for interaction in self.cache.interactions:
<<<<<<< HEAD
                if name == interaction.value.name:
                    # self.synchronize()
                    raise Exception("Cannot overwrite an existing command.")

=======
                if interaction.value.name == name:
                    raise Exception("We cannot overwrite this, but we should be syncing.")
                    # make a call to our internal sync method instead of an exception.

            # path: str = f"/applications/{self.me.id}
>>>>>>> 538f4898
            for guild in _scope:
                # no need to pop guild_id because we want consistency
                # with model data. That way if people try to do smth.
                # like (ctx.slash.guild_id) it gives None for those
                # trying to build systems/infrastructures integrally
                # based on the application command design into their bots
                # so that it gives back what is/isn't.

<<<<<<< HEAD
                payload: ApplicationCommand = ApplicationCommand(
                    type=type,
                    name=name,
                    description=_description,
                    guild_id=guild,
                    options=_options,
                    default_permission=_default_permission,
                    permissions=_permissions,
                )
                request = self.http.create_application_command(
                    self.me._json["id"], data=payload, guild_id=guild
                )

                # set the loop and cache, this is a WAY simpler workaround
                # to our prior given issue with determining how we'll
                # handle mass caching -- let's just do it when we have an
                # explicit call made.
                self.cache.add_interaction(id=request["application_command"], interaction=payload)
                self.loop.create_task(request)

            return self.event(coro)  # have to actually return the event call

        return decorator  # now we can return the given decoratored information
=======
                _payload = {
                    "type": type,
                    "name": name,
                    "description": _description,
                    "guild_id": guild,
                    "options": _options,
                    "default_permission": _default_permission,
                    "permissions": _permissions,
                }

                # no flow, there's no point instantiating it here if we only need it for the dictionary
                # on send

                if self.me is None:
                    data = self.loop.run_until_complete(self.http.get_self())
                    # You think it doesn't work but it does on boot.
                    self.me = User(**data)

                request = self.http.create_application_command(
                    self.me._json["id"], data=_payload, guild_id=guild
                )

                _att = self.loop.run_until_complete(request)
                print(f"request returns...: {_att}")

                if _att["code"] == 50035:
                    raise JSONException(50035)  # todo: work on this pls

                self.cache.add_interaction(
                    id=_att["application_command"], interaction=ApplicationCommand(**_payload)
                )

                return self.event(coro)  # have to actually return the event call

        return decorator
>>>>>>> 538f4898
<|MERGE_RESOLUTION|>--- conflicted
+++ resolved
@@ -5,11 +5,7 @@
 from .api.dispatch import Listener
 from .api.error import JSONException
 from .api.gateway import WebSocket
-<<<<<<< HEAD
-from .api.http import Request
-=======
 from .api.http import HTTPClient
->>>>>>> 538f4898
 from .api.models.guild import Guild
 from .api.models.intents import Intents
 from .api.models.user import User
@@ -63,15 +59,10 @@
 
     async def login(self, token: str) -> None:
         """Makes a login with the Discord API."""
-<<<<<<< HEAD
-        # data = self.loop.run_until_complete(self.http.get_self())
-        # self.me = User(**data)
-=======
 
         if self.me is None:
             data = await self.http.get_self()
             self.me = User(**data)
->>>>>>> 538f4898
 
         while not self.websocket.closed:
             await self.websocket.connect(token)
@@ -110,47 +101,26 @@
             raise Exception("Command must have a name!")
 
         def decorator(coro: Coroutine) -> Any:
-<<<<<<< HEAD
-=======
-
->>>>>>> 538f4898
             _description: str = "" if description is None else description
             _options: list = [] if options is None else options
             _default_permission: bool = True if default_permission is None else default_permission
             _permissions: list = [] if permissions is None else permissions
             _scope: list = []
 
-<<<<<<< HEAD
-            # past method we used was pretty stupid to comb for instance-type
-            # checking on what scope we had applicable on guild application
-            # commands. this should be much better
-            if isinstance(scope, List[Guild]):
-                _scope.append(guild.id for guild in scope)
-            elif isinstance(scope, List[int]):
-                _scope.append(guild for guild in scope)
-=======
             if isinstance(scope, list):
                 if all(isinstance(x, Guild) for x in scope):  # if isinstance(scope, List[Guild]):
                     _scope.append(guild.id for guild in scope)
                 elif all(isinstance(x, int) for x in scope):  # if isinstance(scope, List[int]):
                     _scope.append(guild for guild in scope)
->>>>>>> 538f4898
             else:
                 _scope.append(scope)
 
             for interaction in self.cache.interactions:
-<<<<<<< HEAD
-                if name == interaction.value.name:
-                    # self.synchronize()
-                    raise Exception("Cannot overwrite an existing command.")
-
-=======
                 if interaction.value.name == name:
                     raise Exception("We cannot overwrite this, but we should be syncing.")
                     # make a call to our internal sync method instead of an exception.
 
             # path: str = f"/applications/{self.me.id}
->>>>>>> 538f4898
             for guild in _scope:
                 # no need to pop guild_id because we want consistency
                 # with model data. That way if people try to do smth.
@@ -159,31 +129,6 @@
                 # based on the application command design into their bots
                 # so that it gives back what is/isn't.
 
-<<<<<<< HEAD
-                payload: ApplicationCommand = ApplicationCommand(
-                    type=type,
-                    name=name,
-                    description=_description,
-                    guild_id=guild,
-                    options=_options,
-                    default_permission=_default_permission,
-                    permissions=_permissions,
-                )
-                request = self.http.create_application_command(
-                    self.me._json["id"], data=payload, guild_id=guild
-                )
-
-                # set the loop and cache, this is a WAY simpler workaround
-                # to our prior given issue with determining how we'll
-                # handle mass caching -- let's just do it when we have an
-                # explicit call made.
-                self.cache.add_interaction(id=request["application_command"], interaction=payload)
-                self.loop.create_task(request)
-
-            return self.event(coro)  # have to actually return the event call
-
-        return decorator  # now we can return the given decoratored information
-=======
                 _payload = {
                     "type": type,
                     "name": name,
@@ -218,5 +163,4 @@
 
                 return self.event(coro)  # have to actually return the event call
 
-        return decorator
->>>>>>> 538f4898
+        return decorator