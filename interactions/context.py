--- conflicted
+++ resolved
@@ -446,12 +446,6 @@
                     }
                 )
         elif isinstance(components, ActionRow):
-<<<<<<< HEAD
-            _components[0]["components"] = [component._json for component in components.components]
-        elif isinstance(components, (Button, SelectMenu)):
-            _components[0]["components"] = [] if components is None else [components._json]
-
-=======
             _components[0]["components"] = [
                 (
                     component._json
@@ -468,7 +462,6 @@
             )
         elif components is None:
             _components = None
->>>>>>> ffc98650
         else:
             _components = []
 
